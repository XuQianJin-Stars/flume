--- conflicted
+++ resolved
@@ -198,24 +198,9 @@
     }
 
     Map<String, String> headers = currentFile.getHeaders();
-    if(headers != null && !headers.isEmpty()) {
+    if (headers != null && !headers.isEmpty()) {
       for (Event event : events) {
-        if ((headers != null && !headers.isEmpty())) {
-          event.getHeaders().putAll(headers);
-        }
-      }
-    }
-    if (annotateFileName) {
-      String filename = currentFile.getPath();
-      for (Event event : events) {
-        event.getHeaders().put(fileNameHeader, filename);
-      }
-    }
-
-    if (annotateFileName) {
-      String filename = currentFile.getPath();
-      for (Event event : events) {
-        event.getHeaders().put(fileNameHeader, filename);
+        event.getHeaders().putAll(headers);
       }
     }
     if (annotateFileName) {
@@ -348,11 +333,7 @@
       return this;
     }
 
-<<<<<<< HEAD
-    public Builder annotateFileName(Boolean annotateFileName) {
-=======
     public Builder annotateFileName(boolean annotateFileName) {
->>>>>>> 1f6a0d08
       this.annotateFileName = annotateFileName;
       return this;
     }
