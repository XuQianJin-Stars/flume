/*
 * Licensed to the Apache Software Foundation (ASF) under one or more
 * contributor license agreements. See the NOTICE file distributed with this
 * work for additional information regarding copyright ownership. The ASF
 * licenses this file to you under the Apache License, Version 2.0 (the
 * "License"); you may not use this file except in compliance with the License.
 * You may obtain a copy of the License at
 *
 * http://www.apache.org/licenses/LICENSE-2.0
 *
 * Unless required by applicable law or agreed to in writing, software
 * distributed under the License is distributed on an "AS IS" BASIS, WITHOUT
 * WARRANTIES OR CONDITIONS OF ANY KIND, either express or implied. See the
 * License for the specific language governing permissions and limitations under
 * the License.
 */

package org.apache.flume.source.taildir;

import com.google.common.base.Charsets;
import com.google.common.collect.Lists;
import com.google.common.io.Files;
import org.apache.flume.Channel;
import org.apache.flume.ChannelSelector;
import org.apache.flume.Context;
import org.apache.flume.Event;
import org.apache.flume.Transaction;
import org.apache.flume.channel.ChannelProcessor;
import org.apache.flume.channel.MemoryChannel;
import org.apache.flume.channel.ReplicatingChannelSelector;
import org.apache.flume.conf.Configurables;
import org.apache.flume.lifecycle.LifecycleController;
import org.apache.flume.lifecycle.LifecycleState;
import org.junit.After;
import org.junit.Before;
import org.junit.Test;

import java.io.File;
import java.io.IOException;
import java.util.ArrayList;
import java.util.List;

import static org.apache.flume.source.taildir.TaildirSourceConfigurationConstants.FILE_GROUPS;
import static org.apache.flume.source.taildir.TaildirSourceConfigurationConstants
        .FILE_GROUPS_PREFIX;
import static org.apache.flume.source.taildir.TaildirSourceConfigurationConstants.HEADERS_PREFIX;
import static org.apache.flume.source.taildir.TaildirSourceConfigurationConstants.POSITION_FILE;
import static org.apache.flume.source.taildir.TaildirSourceConfigurationConstants.FILENAME_HEADER;
import static org.apache.flume.source.taildir.TaildirSourceConfigurationConstants
<<<<<<< HEAD
        .FILENAME_HEADER_KEY;
=======
                  .FILENAME_HEADER_KEY;
>>>>>>> f29a71bf
import static org.junit.Assert.assertArrayEquals;
import static org.junit.Assert.assertEquals;
import static org.junit.Assert.assertFalse;
import static org.junit.Assert.assertNotNull;
import static org.junit.Assert.assertNull;
import static org.junit.Assert.assertTrue;

public class TestTaildirSource {
  static TaildirSource source;
  static MemoryChannel channel;
  private File tmpDir;
  private String posFilePath;

  @Before
  public void setUp() {
    source = new TaildirSource();
    channel = new MemoryChannel();

    Configurables.configure(channel, new Context());

    List<Channel> channels = new ArrayList<Channel>();
    channels.add(channel);

    ChannelSelector rcs = new ReplicatingChannelSelector();
    rcs.setChannels(channels);

    source.setChannelProcessor(new ChannelProcessor(rcs));
    tmpDir = Files.createTempDir();
    posFilePath = tmpDir.getAbsolutePath() + "/taildir_position_test.json";
  }

  @After
  public void tearDown() {
    for (File f : tmpDir.listFiles()) {
      f.delete();
    }
    tmpDir.delete();
  }

  @Test
  public void testRegexFileNameFilteringEndToEnd() throws IOException {
    File f1 = new File(tmpDir, "a.log");
    File f2 = new File(tmpDir, "a.log.1");
    File f3 = new File(tmpDir, "b.log");
    File f4 = new File(tmpDir, "c.log.yyyy-MM-01");
    File f5 = new File(tmpDir, "c.log.yyyy-MM-02");
    Files.write("a.log\n", f1, Charsets.UTF_8);
    Files.write("a.log.1\n", f2, Charsets.UTF_8);
    Files.write("b.log\n", f3, Charsets.UTF_8);
    Files.write("c.log.yyyy-MM-01\n", f4, Charsets.UTF_8);
    Files.write("c.log.yyyy-MM-02\n", f5, Charsets.UTF_8);

    Context context = new Context();
    context.put(POSITION_FILE, posFilePath);
    context.put(FILE_GROUPS, "ab c");
    // Tail a.log and b.log
    context.put(FILE_GROUPS_PREFIX + "ab", tmpDir.getAbsolutePath() + "/[ab].log");
    // Tail files that starts with c.log
    context.put(FILE_GROUPS_PREFIX + "c", tmpDir.getAbsolutePath() + "/c.log.*");

    Configurables.configure(source, context);
    source.start();
    source.process();
    Transaction txn = channel.getTransaction();
    txn.begin();
    List<String> out = Lists.newArrayList();
    for (int i = 0; i < 5; i++) {
      Event e = channel.take();
      if (e != null) {
        out.add(TestTaildirEventReader.bodyAsString(e));
      }
    }
    txn.commit();
    txn.close();

    assertEquals(4, out.size());
    // Make sure we got every file
    assertTrue(out.contains("a.log"));
    assertFalse(out.contains("a.log.1"));
    assertTrue(out.contains("b.log"));
    assertTrue(out.contains("c.log.yyyy-MM-01"));
    assertTrue(out.contains("c.log.yyyy-MM-02"));
  }

  @Test
  public void testHeaderMapping() throws IOException {
    File f1 = new File(tmpDir, "file1");
    File f2 = new File(tmpDir, "file2");
    File f3 = new File(tmpDir, "file3");
    Files.write("file1line1\nfile1line2\n", f1, Charsets.UTF_8);
    Files.write("file2line1\nfile2line2\n", f2, Charsets.UTF_8);
    Files.write("file3line1\nfile3line2\n", f3, Charsets.UTF_8);

    Context context = new Context();
    context.put(POSITION_FILE, posFilePath);
    context.put(FILE_GROUPS, "f1 f2 f3");
    context.put(FILE_GROUPS_PREFIX + "f1", tmpDir.getAbsolutePath() + "/file1$");
    context.put(FILE_GROUPS_PREFIX + "f2", tmpDir.getAbsolutePath() + "/file2$");
    context.put(FILE_GROUPS_PREFIX + "f3", tmpDir.getAbsolutePath() + "/file3$");
    context.put(HEADERS_PREFIX + "f1.headerKeyTest", "value1");
    context.put(HEADERS_PREFIX + "f2.headerKeyTest", "value2");
    context.put(HEADERS_PREFIX + "f2.headerKeyTest2", "value2-2");

    Configurables.configure(source, context);
    source.start();
    source.process();
    Transaction txn = channel.getTransaction();
    txn.begin();
    for (int i = 0; i < 6; i++) {
      Event e = channel.take();
      String body = new String(e.getBody(), Charsets.UTF_8);
      String headerValue = e.getHeaders().get("headerKeyTest");
      String headerValue2 = e.getHeaders().get("headerKeyTest2");
      if (body.startsWith("file1")) {
        assertEquals("value1", headerValue);
        assertNull(headerValue2);
      } else if (body.startsWith("file2")) {
        assertEquals("value2", headerValue);
        assertEquals("value2-2", headerValue2);
      } else if (body.startsWith("file3")) {
        // No header
        assertNull(headerValue);
        assertNull(headerValue2);
      }
    }
    txn.commit();
    txn.close();
  }

  @Test
  public void testLifecycle() throws IOException, InterruptedException {
    File f1 = new File(tmpDir, "file1");
    Files.write("file1line1\nfile1line2\n", f1, Charsets.UTF_8);

    Context context = new Context();
    context.put(POSITION_FILE, posFilePath);
    context.put(FILE_GROUPS, "f1");
    context.put(FILE_GROUPS_PREFIX + "f1", tmpDir.getAbsolutePath() + "/file1$");
    Configurables.configure(source, context);

    for (int i = 0; i < 3; i++) {
      source.start();
      source.process();
      assertTrue("Reached start or error", LifecycleController.waitForOneOf(
          source, LifecycleState.START_OR_ERROR));
      assertEquals("Server is started", LifecycleState.START,
          source.getLifecycleState());

      source.stop();
      assertTrue("Reached stop or error",
          LifecycleController.waitForOneOf(source, LifecycleState.STOP_OR_ERROR));
      assertEquals("Server is stopped", LifecycleState.STOP,
          source.getLifecycleState());
    }
  }

  @Test
  public void testFileConsumeOrder() throws IOException {
    System.out.println(tmpDir.toString());
    // 1) Create 1st file
    File f1 = new File(tmpDir, "file1");
    String line1 = "file1line1\n";
    String line2 = "file1line2\n";
    String line3 = "file1line3\n";
    Files.write(line1 + line2 + line3, f1, Charsets.UTF_8);
    try {
      Thread.sleep(1000); // wait before creating a new file
    } catch (InterruptedException e) {
    }

    // 1) Create 2nd file
    String line1b = "file2line1\n";
    String line2b = "file2line2\n";
    String line3b = "file2line3\n";
    File f2 = new File(tmpDir, "file2");
    Files.write(line1b + line2b + line3b, f2, Charsets.UTF_8);
    try {
      Thread.sleep(1000); // wait before creating next file
    } catch (InterruptedException e) {
    }

    // 3) Create 3rd file
    String line1c = "file3line1\n";
    String line2c = "file3line2\n";
    String line3c = "file3line3\n";
    File f3 = new File(tmpDir, "file3");
    Files.write(line1c + line2c + line3c, f3, Charsets.UTF_8);

    try {
      Thread.sleep(1000); // wait before creating a new file
    } catch (InterruptedException e) {
    }


    // 4) Create 4th file
    String line1d = "file4line1\n";
    String line2d = "file4line2\n";
    String line3d = "file4line3\n";
    File f4 = new File(tmpDir, "file4");
    Files.write(line1d + line2d + line3d, f4, Charsets.UTF_8);

    try {
      Thread.sleep(1000); // wait before creating a new file
    } catch (InterruptedException e) {
    }


    // 5) Now update the 3rd file so that its the latest file and gets consumed last
    f3.setLastModified(System.currentTimeMillis());

    // 4) Consume the files
    ArrayList<String> consumedOrder = Lists.newArrayList();
    Context context = new Context();
    context.put(POSITION_FILE, posFilePath);
    context.put(FILE_GROUPS, "g1");
    context.put(FILE_GROUPS_PREFIX + "g1", tmpDir.getAbsolutePath() + "/.*");

    Configurables.configure(source, context);
    source.start();
    source.process();
    Transaction txn = channel.getTransaction();
    txn.begin();
    for (int i = 0; i < 12; i++) {
      Event e = channel.take();
      String body = new String(e.getBody(), Charsets.UTF_8);
      consumedOrder.add(body);
    }
    txn.commit();
    txn.close();

    System.out.println(consumedOrder);

    // 6) Ensure consumption order is in order of last update time
    ArrayList<String> expected = Lists.newArrayList(line1, line2, line3,    // file1
                                                    line1b, line2b, line3b, // file2
                                                    line1d, line2d, line3d, // file4
                                                    line1c, line2c, line3c  // file3
                                                   );
    for (int i = 0; i != expected.size(); ++i) {
      expected.set(i, expected.get(i).trim());
    }
    assertArrayEquals("Files not consumed in expected order", expected.toArray(),
                      consumedOrder.toArray());
  }

  @Test
  public void testPutFilenameHeader() throws IOException {
    File f1 = new File(tmpDir, "file1");
    Files.write("f1\n", f1, Charsets.UTF_8);

    Context context = new Context();
    context.put(POSITION_FILE, posFilePath);
    context.put(FILE_GROUPS, "fg");
    context.put(FILE_GROUPS_PREFIX + "fg", tmpDir.getAbsolutePath() + "/file.*");
    context.put(FILENAME_HEADER, "true");
    context.put(FILENAME_HEADER_KEY, "path");

    Configurables.configure(source, context);
    source.start();
    source.process();
    Transaction txn = channel.getTransaction();
    txn.begin();
    Event e = channel.take();
    txn.commit();
    txn.close();

<<<<<<< HEAD
    // Make sure we got every file path
=======
>>>>>>> f29a71bf
    assertNotNull(e.getHeaders().get("path"));
    assertEquals(f1.getAbsolutePath(),
            e.getHeaders().get("path"));
  }
}<|MERGE_RESOLUTION|>--- conflicted
+++ resolved
@@ -47,11 +47,7 @@
 import static org.apache.flume.source.taildir.TaildirSourceConfigurationConstants.POSITION_FILE;
 import static org.apache.flume.source.taildir.TaildirSourceConfigurationConstants.FILENAME_HEADER;
 import static org.apache.flume.source.taildir.TaildirSourceConfigurationConstants
-<<<<<<< HEAD
-        .FILENAME_HEADER_KEY;
-=======
                   .FILENAME_HEADER_KEY;
->>>>>>> f29a71bf
 import static org.junit.Assert.assertArrayEquals;
 import static org.junit.Assert.assertEquals;
 import static org.junit.Assert.assertFalse;
@@ -318,10 +314,6 @@
     txn.commit();
     txn.close();
 
-<<<<<<< HEAD
-    // Make sure we got every file path
-=======
->>>>>>> f29a71bf
     assertNotNull(e.getHeaders().get("path"));
     assertEquals(f1.getAbsolutePath(),
             e.getHeaders().get("path"));
